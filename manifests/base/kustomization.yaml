apiVersion: kustomize.config.k8s.io/v1beta1
kind: Kustomization


images:
- name: argoproj/argoui
  newName: argoproj/argoui
<<<<<<< HEAD
  newTag: v2.4.0-rc1
- name: argoproj/workflow-controller
  newName: argoproj/workflow-controller
  newTag: v2.4.0-rc1

=======
  newTag: v2.4.0
- name: argoproj/workflow-controller
  newName: argoproj/workflow-controller
  newTag: v2.4.0
>>>>>>> 972abdd6
resources:
- crds
- workflow-controller
- argo-ui<|MERGE_RESOLUTION|>--- conflicted
+++ resolved
@@ -5,18 +5,10 @@
 images:
 - name: argoproj/argoui
   newName: argoproj/argoui
-<<<<<<< HEAD
-  newTag: v2.4.0-rc1
-- name: argoproj/workflow-controller
-  newName: argoproj/workflow-controller
-  newTag: v2.4.0-rc1
-
-=======
   newTag: v2.4.0
 - name: argoproj/workflow-controller
   newName: argoproj/workflow-controller
   newTag: v2.4.0
->>>>>>> 972abdd6
 resources:
 - crds
 - workflow-controller
