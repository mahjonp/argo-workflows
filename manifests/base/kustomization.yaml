--- conflicted
+++ resolved
@@ -8,12 +8,9 @@
   newTag: v2.4.0-rc1
 - name: argoproj/workflow-controller
   newName: argoproj/workflow-controller
-<<<<<<< HEAD
   newTag: v2.4.0-rc1
-=======
-  newTag: latest
+
 resources:
 - crds
 - workflow-controller
-- argo-ui
->>>>>>> 76461f92
+- argo-ui