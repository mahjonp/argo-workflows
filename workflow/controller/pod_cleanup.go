--- conflicted
+++ resolved
@@ -14,13 +14,12 @@
 	strategy := podGC.GetStrategy()
 	selector, _ := podGC.GetLabelSelector()
 	workflowPhase := woc.wf.Status.Phase
-<<<<<<< HEAD
 	for cluster, p := range woc.controller.profiles {
 		objs, _ := p.podInformer.GetIndexer().ByIndex(indexes.WorkflowIndex, woc.wf.Namespace+"/"+woc.wf.Name)
 		for _, obj := range objs {
 			pod := obj.(*apiv1.Pod)
 			nodeID := woc.nodeID(pod)
-			if !woc.execWf.Status.Nodes[nodeID].Fulfilled() {
+			if !woc.wf.Status.Nodes[nodeID].Phase.Fulfilled() {
 				continue
 			}
 			switch determinePodCleanupAction(selector, pod.Labels, strategy, workflowPhase, pod.Status.Phase) {
@@ -29,20 +28,6 @@
 			case labelPodCompleted:
 				woc.controller.queuePodForCleanup(cluster, pod.Namespace, pod.Name, labelPodCompleted)
 			}
-=======
-	objs, _ := woc.controller.podInformer.GetIndexer().ByIndex(indexes.WorkflowIndex, woc.wf.Namespace+"/"+woc.wf.Name)
-	for _, obj := range objs {
-		pod := obj.(*apiv1.Pod)
-		nodeID := woc.nodeID(pod)
-		if !woc.wf.Status.Nodes[nodeID].Phase.Fulfilled() {
-			continue
-		}
-		switch determinePodCleanupAction(selector, pod.Labels, strategy, workflowPhase, pod.Status.Phase) {
-		case deletePod:
-			woc.controller.queuePodForCleanupAfter(pod.Namespace, pod.Name, deletePod, delay)
-		case labelPodCompleted:
-			woc.controller.queuePodForCleanup(pod.Namespace, pod.Name, labelPodCompleted)
->>>>>>> c0cd1f85
 		}
 	}
 }
