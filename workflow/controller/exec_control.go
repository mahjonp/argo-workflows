--- conflicted
+++ resolved
@@ -37,30 +37,13 @@
 			_, onExitPod := pod.Labels[common.LabelKeyOnExit]
 
 			if !woc.GetShutdownStrategy().ShouldExecute(onExitPod) {
-<<<<<<< HEAD
-				woc.log.Infof("Deleting Pending pod %s/%s as part of workflow shutdown with strategy: %s", pod.Namespace, pod.Name, woc.GetShutdownStrategy())
-				profile, err := woc.profile(common.Cluster(pod))
-				if err != nil {
-					woc.handleExecutionControlError(nodeID, wfNodesLock, err.Error())
-					return
-				}
-				err = profile.kubernetesClient.CoreV1().Pods(pod.Namespace).Delete(ctx, pod.Name, metav1.DeleteOptions{})
-				if err == nil {
-					msg := fmt.Sprintf("workflow shutdown with strategy:  %s", woc.GetShutdownStrategy())
-					woc.handleExecutionControlError(nodeID, wfNodesLock, msg)
-					return
-				}
-				// If we fail to delete the pod, fall back to setting the annotation
-				woc.log.Warnf("Failed to delete %s/%s: %v", pod.Namespace, pod.Name, err)
-=======
 				woc.log.WithField("podName", pod.Name).
 					WithField("shutdownStrategy", woc.GetShutdownStrategy()).
 					Info("Terminating pod as part of workflow shutdown")
-				woc.controller.queuePodForCleanup(pod.Namespace, pod.Name, terminateContainers)
+				woc.controller.queuePodForCleanup(common.Cluster(pod), pod.Namespace, pod.Name, terminateContainers)
 				msg := fmt.Sprintf("workflow shutdown with strategy:  %s", woc.GetShutdownStrategy())
 				woc.handleExecutionControlError(nodeID, wfNodesLock, msg)
 				return
->>>>>>> c0cd1f85
 			}
 		}
 		// Check if we are past the workflow deadline. If we are, and the pod is still pending
@@ -69,42 +52,20 @@
 			// pods that are part of an onExit handler aren't subject to the deadline
 			_, onExitPod := pod.Labels[common.LabelKeyOnExit]
 			if !onExitPod {
-<<<<<<< HEAD
-				woc.log.Infof("Deleting Pending pod %s/%s which has exceeded workflow deadline %s", pod.Namespace, pod.Name, woc.workflowDeadline)
-				p, err := woc.profile(common.Cluster(pod))
-				if err != nil {
-					woc.handleExecutionControlError(nodeID, wfNodesLock, err.Error())
-					return
-				}
-				err = p.kubernetesClient.CoreV1().Pods(pod.Namespace).Delete(ctx, pod.Name, metav1.DeleteOptions{})
-				if err == nil {
-					woc.handleExecutionControlError(nodeID, wfNodesLock, "Step exceeded its deadline")
-					return
-				}
-				// If we fail to delete the pod, fall back to setting the annotation
-				woc.log.Warnf("Failed to delete %s/%s: %v", pod.Namespace, pod.Name, err)
-=======
 				woc.log.WithField("podName", pod.Name).
 					WithField(" workflowDeadline", woc.workflowDeadline).
 					Info("Terminating pod which has exceeded workflow deadline")
-				woc.controller.queuePodForCleanup(pod.Namespace, pod.Name, terminateContainers)
+				woc.controller.queuePodForCleanup(common.Cluster(pod), pod.Namespace, pod.Name, terminateContainers)
 				woc.handleExecutionControlError(nodeID, wfNodesLock, "Step exceeded its deadline")
 				return
->>>>>>> c0cd1f85
 			}
 		}
 	}
 	if woc.GetShutdownStrategy().Enabled() {
 		if _, onExitPod := pod.Labels[common.LabelKeyOnExit]; !woc.GetShutdownStrategy().ShouldExecute(onExitPod) {
-<<<<<<< HEAD
-			woc.log.Infof("Shutting down pod %s", pod.Name)
-			cluster := common.Cluster(pod)
-			woc.controller.queuePodForCleanup(cluster, pod.Namespace, pod.Name, shutdownPod)
-=======
 			woc.log.WithField("podName", pod.Name).
 				Info("Terminating on-exit pod")
-			woc.controller.queuePodForCleanup(woc.wf.Namespace, pod.Name, terminateContainers)
->>>>>>> c0cd1f85
+			woc.controller.queuePodForCleanup(common.Cluster(pod), pod.Namespace, pod.Name, terminateContainers)
 		}
 	}
 }
@@ -137,14 +98,10 @@
 		if !childNode.IsDaemoned() {
 			continue
 		}
-<<<<<<< HEAD
 		tmpl := woc.execWf.GetTemplateByName(childNode.TemplateName)
 		cluster, namespace := woc.clusterNamespaceForTemplate(tmpl)
-		woc.controller.queuePodForCleanup(cluster, namespace, childNode.ID, shutdownPod)
-=======
 		podName := util.PodName(woc.wf.Name, childNode.Name, childNode.TemplateName, childNode.ID, util.GetWorkflowPodNameVersion(woc.wf))
-		woc.controller.queuePodForCleanup(woc.wf.Namespace, podName, terminateContainers)
->>>>>>> c0cd1f85
+		woc.controller.queuePodForCleanup(cluster, namespace, podName, terminateContainers)
 		childNode.Phase = wfv1.NodeSucceeded
 		childNode.Daemoned = nil
 		woc.wf.Status.Nodes[childNode.ID] = childNode
