name: Docs

on:
  push:
    branches:
      - master
  pull_request:
    branches:
      - master

concurrency:
  group: ${{ github.workflow }}-${{ github.ref }}
  cancel-in-progress: true

jobs:
  docs:
    runs-on: ubuntu-latest
    steps:
      - uses: actions/checkout@v3
      - uses: actions/setup-python@v3
        with:
          python-version: 3.9
      - uses: actions/setup-go@v3
<<<<<<< HEAD
        with:
          go-version: '1.18'
      - run: pip install mkdocs==1.2.4 mkdocs_material==8.1.9
      - run: mkdocs build
      - run: make parse-examples
=======
        with:
          go-version: '1.18'
      - uses: actions/setup-node@v3
        with:
          node-version: "16"
      # Use the same make target both locally and on CI to make it easier to debug failures.
      - run: make docs
      # If markdownlint fixes issues, files will be changed. If so, fail the build.
      - run: git diff --exit-code
      # Upload the site so reviewers see it.
      - uses: actions/upload-artifact@v3
        with:
          name: docs
          path: site
          if-no-files-found: error
>>>>>>> c0cd1f85
      - uses: peaceiris/actions-gh-pages@v2.9.0
        if: github.repository == 'argoproj/argo-workflows' && github.ref == 'refs/heads/master'
        env:
          PERSONAL_TOKEN: ${{ secrets.PERSONAL_TOKEN }}
          PUBLISH_BRANCH: gh-pages
          PUBLISH_DIR: ./site<|MERGE_RESOLUTION|>--- conflicted
+++ resolved
@@ -21,13 +21,6 @@
         with:
           python-version: 3.9
       - uses: actions/setup-go@v3
-<<<<<<< HEAD
-        with:
-          go-version: '1.18'
-      - run: pip install mkdocs==1.2.4 mkdocs_material==8.1.9
-      - run: mkdocs build
-      - run: make parse-examples
-=======
         with:
           go-version: '1.18'
       - uses: actions/setup-node@v3
@@ -43,7 +36,6 @@
           name: docs
           path: site
           if-no-files-found: error
->>>>>>> c0cd1f85
       - uses: peaceiris/actions-gh-pages@v2.9.0
         if: github.repository == 'argoproj/argo-workflows' && github.ref == 'refs/heads/master'
         env:
