--- conflicted
+++ resolved
@@ -10,20 +10,11 @@
 }
 
 message InfoResponse {
-<<<<<<< HEAD
-    string managedNamespace = 1;
-    repeated github.com.argoproj.argo_workflows.v3.pkg.apis.workflow.v1alpha1.Link links = 2;
-    // which modals to show
-    map<string,bool> modals = 3;
-    string navColor = 4;
-    repeated string clusters = 5;
-=======
   string managedNamespace = 1;
   repeated github.com.argoproj.argo_workflows.v3.pkg.apis.workflow.v1alpha1.Link links = 2;
   // which modals to show
   map<string, bool> modals = 3;
   string navColor = 4;
->>>>>>> 8c6b9faf
 }
 
 message GetVersionRequest {
